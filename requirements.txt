websockets==12.0
<<<<<<< HEAD
# Client CLI and crypto deps
cryptography==43.0.1
typer==0.12.5
rich==13.9.2
tqdm==4.66.5
=======
pytest==8.4.2
PyYAML==6.0.1
>>>>>>> e4ef6475
<|MERGE_RESOLUTION|>--- conflicted
+++ resolved
@@ -1,11 +1,9 @@
 websockets==12.0
-<<<<<<< HEAD
+
 # Client CLI and crypto deps
 cryptography==43.0.1
 typer==0.12.5
 rich==13.9.2
 tqdm==4.66.5
-=======
 pytest==8.4.2
-PyYAML==6.0.1
->>>>>>> e4ef6475
+PyYAML==6.0.1